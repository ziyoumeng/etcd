--- conflicted
+++ resolved
@@ -558,21 +558,6 @@
 	}
 }
 
-<<<<<<< HEAD
-func (r *raft) compact(index uint64, nodes []uint64, d []byte) {
-	if index > r.raftLog.applied {
-		panic(fmt.Sprintf("raft: compact index (%d) exceeds applied index (%d)", index, r.raftLog.applied))
-	}
-	if index < r.raftLog.offset {
-		//TODO: return an error?
-		return
-	}
-	r.raftLog.snap(d, index, r.raftLog.term(index), nodes)
-	r.raftLog.compact(index)
-}
-
-=======
->>>>>>> a13d5a70
 // restore recovers the statemachine from a snapshot. It restores the log and the
 // configuration of statemachine.
 func (r *raft) restore(s pb.Snapshot) bool {
