// Copyright 2016 The etcd Authors
//
// Licensed under the Apache License, Version 2.0 (the "License");
// you may not use this file except in compliance with the License.
// You may obtain a copy of the License at
//
//     http://www.apache.org/licenses/LICENSE-2.0
//
// Unless required by applicable law or agreed to in writing, software
// distributed under the License is distributed on an "AS IS" BASIS,
// WITHOUT WARRANTIES OR CONDITIONS OF ANY KIND, either express or implied.
// See the License for the specific language governing permissions and
// limitations under the License.

package concurrency

import (
	"context"
	"math"

	v3 "go.etcd.io/etcd/clientv3"
)

// STM is an interface for software transactional memory.
type STM interface {
	// Get returns the value for a key and inserts the key in the txn's read set.
	// If Get fails, it aborts the transaction with an error, never returning.
	Get(key ...string) string //疑惑：为啥要 ...
	// Put adds a value for a key to the write set.
	Put(key, val string, opts ...v3.OpOption)
	// Rev returns the revision of a key in the read set.
	Rev(key string) int64
	// Del deletes a key.
	Del(key string)

	// commit attempts to apply the txn's changes to the server.
	commit() *v3.TxnResponse
	reset()
}

// Isolation is an enumeration of transactional isolation levels which
// describes how transactions should interfere and conflict.
type Isolation int

const (
	// SerializableSnapshot provides serializable isolation and also checks
	// for write conflicts.
	SerializableSnapshot Isolation = iota
	// Serializable reads within the same transaction attempt return data
	// from the at the revision of the first read.
	Serializable
	// RepeatableReads reads within the same transaction attempt always
	// return the same data.
	RepeatableReads
	// ReadCommitted reads keys from any committed revision.
	ReadCommitted
)

// stmError safely passes STM errors through panic to the STM error channel.
type stmError struct{ err error }

type stmOptions struct {
	iso      Isolation
	ctx      context.Context
	prefetch []string
}

type stmOption func(*stmOptions)

// WithIsolation specifies the transaction isolation level.
func WithIsolation(lvl Isolation) stmOption {
	return func(so *stmOptions) { so.iso = lvl }
}

// WithAbortContext specifies the context for permanently aborting the transaction.
func WithAbortContext(ctx context.Context) stmOption {
	return func(so *stmOptions) { so.ctx = ctx }
}

// WithPrefetch is a hint to prefetch a list of keys before trying to apply.
// If an STM transaction will unconditionally fetch a set of keys, prefetching
// those keys will save the round-trip cost from requesting each key one by one
// with Get().
// 预先批量get，避免单个get的网络开销
func WithPrefetch(keys ...string) stmOption {
	return func(so *stmOptions) { so.prefetch = append(so.prefetch, keys...) }
}

// NewSTM initiates a new STM instance, using serializable snapshot isolation by default.
func NewSTM(c *v3.Client, apply func(STM) error, so ...stmOption) (*v3.TxnResponse, error) {
	opts := &stmOptions{ctx: c.Ctx()}
	for _, f := range so {
		f(opts)
	}
	if len(opts.prefetch) != 0 {
		f := apply
		apply = func(s STM) error {
			s.Get(opts.prefetch...) //先批量Get，写入读缓存，降低单个get的网络开销
			return f(s)
		}
	}
	return runSTM(mkSTM(c, opts), apply)
}

func mkSTM(c *v3.Client, opts *stmOptions) STM {
	switch opts.iso {
	case SerializableSnapshot:
		s := &stmSerializable{
			stm:      stm{client: c, ctx: opts.ctx},
			prefetch: make(map[string]*v3.GetResponse),
		}
		s.conflicts = func() []v3.Cmp {
			return append(s.rset.cmps(), s.wset.cmps(s.rset.first()+1)...)
		}
		return s
	case Serializable:
		s := &stmSerializable{
			stm:      stm{client: c, ctx: opts.ctx},
			prefetch: make(map[string]*v3.GetResponse),
		}
		s.conflicts = func() []v3.Cmp { return s.rset.cmps() }
		return s
	case RepeatableReads:
		s := &stm{client: c, ctx: opts.ctx, getOpts: []v3.OpOption{v3.WithSerializable()}}
		s.conflicts = func() []v3.Cmp { return s.rset.cmps() }
		return s
	case ReadCommitted:
		s := &stm{client: c, ctx: opts.ctx, getOpts: []v3.OpOption{v3.WithSerializable()}}
		s.conflicts = func() []v3.Cmp { return nil }
		return s
	default:
		panic("unsupported stm")
	}
}

type stmResponse struct {
	resp *v3.TxnResponse
	err  error
}

func runSTM(s STM, apply func(STM) error) (*v3.TxnResponse, error) {
	outc := make(chan stmResponse, 1)
	go func() {//因为会panic所以用go
		defer func() {
			if r := recover(); r != nil {
				e, ok := r.(stmError)
				if !ok {
					// client apply panicked
					panic(r)
				}
				outc <- stmResponse{nil, e.err}
			}
		}()
		var out stmResponse
		for { //乐观锁，只有没有错误或panic就不断重试
			s.reset()
			if out.err = apply(s); out.err != nil {
				break
			}
			if out.resp = s.commit(); out.resp != nil {
				break
			}
		}
		outc <- out
	}()
	r := <-outc
	return r.resp, r.err
}

// stm implements repeatable-read software transactional memory over etcd
type stm struct {
	client *v3.Client
	ctx    context.Context
	// rset holds read key values and revisions
	rset readSet
	// wset holds overwritten keys and their values
	wset writeSet
	// getOpts are the opts used for gets
	getOpts []v3.OpOption
	// conflicts computes the current conflicts on the txn
	conflicts func() []v3.Cmp
}

type stmPut struct {
	val string
	op  v3.Op
}

type readSet map[string]*v3.GetResponse

func (rs readSet) add(keys []string, txnresp *v3.TxnResponse) {
	for i, resp := range txnresp.Responses {
		rs[keys[i]] = (*v3.GetResponse)(resp.GetResponseRange())
	}
}

// first returns the store revision from the first fetch
func (rs readSet) first() int64 {
	ret := int64(math.MaxInt64 - 1)
	for _, resp := range rs {
		if rev := resp.Header.Revision; rev < ret {
			ret = rev
		}
	}
	return ret
}

// cmps guards the txn from updates to read set
func (rs readSet) cmps() []v3.Cmp {
	cmps := make([]v3.Cmp, 0, len(rs))
	for k, rk := range rs {
		cmps = append(cmps, isKeyCurrent(k, rk))
	}
	return cmps
}

type writeSet map[string]stmPut

func (ws writeSet) get(keys ...string) *stmPut {
	for _, key := range keys {
		if wv, ok := ws[key]; ok {
			return &wv
		}
	}
	return nil
}

// cmps returns a cmp list testing no writes have happened past rev
func (ws writeSet) cmps(rev int64) []v3.Cmp {
	cmps := make([]v3.Cmp, 0, len(ws))
	for key := range ws {
		cmps = append(cmps, v3.Compare(v3.ModRevision(key), "<", rev))
	}
	return cmps
}

// puts is the list of ops for all pending writes
func (ws writeSet) puts() []v3.Op {
	puts := make([]v3.Op, 0, len(ws))
	for _, v := range ws {
		puts = append(puts, v.op)
	}
	return puts
}

func (s *stm) Get(keys ...string) string {
	if wv := s.wset.get(keys...); wv != nil { //先从写缓存拿
		return wv.val
	}
	return respToValue(s.fetch(keys...))
}

//先放入写缓存
func (s *stm) Put(key, val string, opts ...v3.OpOption) {
	s.wset[key] = stmPut{val, v3.OpPut(key, val, opts...)}
}

func (s *stm) Del(key string) { s.wset[key] = stmPut{"", v3.OpDelete(key)} }

func (s *stm) Rev(key string) int64 {
	if resp := s.fetch(key); resp != nil && len(resp.Kvs) != 0 {
		return resp.Kvs[0].ModRevision
	}
	return 0
}

func (s *stm) commit() *v3.TxnResponse {
	txnresp, err := s.client.Txn(s.ctx).If(s.conflicts()...).Then(s.wset.puts()...).Commit()
	if err != nil {
		panic(stmError{err})
	}
	if txnresp.Succeeded {
		return txnresp
	}
	return nil
}

func (s *stm) fetch(keys ...string) *v3.GetResponse {
	if len(keys) == 0 {
		return nil
	}
	ops := make([]v3.Op, len(keys))
	for i, key := range keys {
		if resp, ok := s.rset[key]; ok {//先从读缓存拿
			return resp
		}
		ops[i] = v3.OpGet(key, s.getOpts...)
	}
	//读缓存没有，再去服务取
	txnresp, err := s.client.Txn(s.ctx).Then(ops...).Commit()
	if err != nil {
		panic(stmError{err})
	}
	s.rset.add(keys, txnresp) //加入读缓存
	return (*v3.GetResponse)(txnresp.Responses[0].GetResponseRange())
}

func (s *stm) reset() {
	s.rset = make(map[string]*v3.GetResponse)
	s.wset = make(map[string]stmPut)
}
//Serializable使用的是stmSerializable类，它与上面两个使用的stm一个主要不同点在于，它第一次读完了会把当时的版本号给记录下来，
//下次再向 etcd 发出读请求的时候会带上这个版本号，表示我就要当时那个版本的数据，这确保了该事务所有的读操作读到的都是同一时刻的内容。
//这就相当于在事务开始时，对 etcd 做了一个快照，这样它读取到的数据就不会受到其他事务的影响，从而达到事务串行化（Serializable）执行的效果。
type stmSerializable struct {
	stm
	prefetch map[string]*v3.GetResponse
}

func (s *stmSerializable) Get(keys ...string) string {
	if wv := s.wset.get(keys...); wv != nil {
		return wv.val
	}
	firstRead := len(s.rset) == 0 //是否首次调用Get
	for _, key := range keys {//将预读的数据写入读缓存
		if resp, ok := s.prefetch[key]; ok {
			delete(s.prefetch, key)
			s.rset[key] = resp
		}
	}
	resp := s.stm.fetch(keys...)//注意是stm.fetch 先读的读缓存
	if firstRead {
		// txn's base revision is defined by the first read
		s.getOpts = []v3.OpOption{
<<<<<<< HEAD
			v3.WithRev(resp.Header.Revision), //系统当前最新版本
			v3.WithSerializable(), //默认不加这个参数时是线性 linearizable 一致性的读取策略,会通过raft确认是不是最新

=======
			v3.WithRev(resp.Header.Revision), // 系统当前最新版本
			v3.WithSerializable(),
>>>>>>> 896ce277
		}
	}
	return respToValue(resp)
}

func (s *stmSerializable) Rev(key string) int64 {
	s.Get(key)
	return s.stm.Rev(key)
}

func (s *stmSerializable) gets() ([]string, []v3.Op) {
	keys := make([]string, 0, len(s.rset))
	ops := make([]v3.Op, 0, len(s.rset))
	for k := range s.rset {
		keys = append(keys, k)
		ops = append(ops, v3.OpGet(k))
	}
	return keys, ops
}

func (s *stmSerializable) commit() *v3.TxnResponse {
	keys, getops := s.gets()
	txn := s.client.Txn(s.ctx).If(s.conflicts()...).Then(s.wset.puts()...)
	// use Else to prefetch keys in case of conflict to save a round trip
	txnresp, err := txn.Else(getops...).Commit()
	if err != nil {
		panic(stmError{err})
	}
	if txnresp.Succeeded {
		return txnresp
	}
	// load prefetch with Else data
	s.rset.add(keys, txnresp)
	s.prefetch = s.rset
	s.getOpts = nil
	return nil
}

func isKeyCurrent(k string, r *v3.GetResponse) v3.Cmp {
	if len(r.Kvs) != 0 {
		return v3.Compare(v3.ModRevision(k), "=", r.Kvs[0].ModRevision)
	}
	return v3.Compare(v3.ModRevision(k), "=", 0)
}

func respToValue(resp *v3.GetResponse) string {
	if resp == nil || len(resp.Kvs) == 0 {
		return ""
	}
	return string(resp.Kvs[0].Value)
}

// NewSTMRepeatable is deprecated.
func NewSTMRepeatable(ctx context.Context, c *v3.Client, apply func(STM) error) (*v3.TxnResponse, error) {
	return NewSTM(c, apply, WithAbortContext(ctx), WithIsolation(RepeatableReads))
}

// NewSTMSerializable is deprecated.
func NewSTMSerializable(ctx context.Context, c *v3.Client, apply func(STM) error) (*v3.TxnResponse, error) {
	return NewSTM(c, apply, WithAbortContext(ctx), WithIsolation(Serializable))
}

// NewSTMReadCommitted is deprecated.
func NewSTMReadCommitted(ctx context.Context, c *v3.Client, apply func(STM) error) (*v3.TxnResponse, error) {
	return NewSTM(c, apply, WithAbortContext(ctx), WithIsolation(ReadCommitted))
}<|MERGE_RESOLUTION|>--- conflicted
+++ resolved
@@ -322,14 +322,8 @@
 	if firstRead {
 		// txn's base revision is defined by the first read
 		s.getOpts = []v3.OpOption{
-<<<<<<< HEAD
 			v3.WithRev(resp.Header.Revision), //系统当前最新版本
 			v3.WithSerializable(), //默认不加这个参数时是线性 linearizable 一致性的读取策略,会通过raft确认是不是最新
-
-=======
-			v3.WithRev(resp.Header.Revision), // 系统当前最新版本
-			v3.WithSerializable(),
->>>>>>> 896ce277
 		}
 	}
 	return respToValue(resp)
